--- conflicted
+++ resolved
@@ -39,11 +39,7 @@
 
 Promise.promisifyAll(redis);
 
-<<<<<<< HEAD
 var MINIMUM_REDIS_VERSION = '2.8.9';
-=======
-var MINIMUM_REDIS_VERSION = '2.8.11';
->>>>>>> 2ea9d1fc
 var LOCK_RENEW_TIME = 5000; // 5 seconds is the renew time.
 var CLIENT_CLOSE_TIMEOUT_MS = 5000;
 
