"use strict";
var redis = require('redis');
var events = require('events');
var util = require('util');
var Job = require('./job');
var _ = require('lodash');
var Promise = require('bluebird');
var uuid = require('node-uuid');
var sequence = require('when/sequence');

/**
  Gets or creates a new Queue with the given name.

  The Queue keeps 5 data structures:
    - wait (list)
    - active (list)
    - delayed (zset)
    - completed (set)
    - failed (set)
                           - >completed
                          /
    job -> wait -> active
             ^        |    \
             |        |     - > failed
             |----- delayed
*/

/**
  Delayed jobs are jobs that cannot be executed until a certain time in
  ms has passed since they were added to the queue. 
  The mechanism is simple, a delayedTimestamp variable holds the next 
  known timestamp that is on the delayed set (or MAX_INT if none).

  When a current job has finalized the variable is checked, if
  no delayed job has to be executed and a setTimeout is set so that a 
  delayed job is processed according to the the timeout.
*/


Promise.promisifyAll(redis);

var LOCK_RENEW_TIME = 5000; // 5 seconds is the renew time.
var CLIENT_CLOSE_TIMEOUT_MS = 5000;

var Queue = function Queue(name, redisPort, redisHost, redisOptions){
  if (!(this instanceof Queue)) {
    return new Queue(name, redisPort, redisHost, redisOptions);
  }

  var redisDB = 0;
  if(_.isObject(redisPort)){
    var opts = redisPort;
    var redisOpts = opts.redis || {};
    redisPort = redisOpts.port || 6379;
    redisHost = redisOpts.host || '127.0.0.1';
    redisOptions = redisOpts.opts || {};
    redisDB = redisOpts.DB || redisDB;
  }

  this.name = name;
  this.client = redis.createClient(redisPort, redisHost, redisOptions);
  this.bclient = redis.createClient(redisPort, redisHost, redisOptions);
  this.dclient = redis.createClient(redisPort, redisHost, redisOptions);

  this.paused = false;
  this.delayedTimestamp = Number.MAX_VALUE;
  this.delayTimer;

  this.token = uuid();
  this.LOCK_RENEW_TIME = LOCK_RENEW_TIME;

  var _this = this;

  // bubble up Redis error events
  [this.client, this.bclient, this.dclient].forEach(function (client) {
    client.on('error', _this.emit.bind(_this, 'error'));
  });

<<<<<<< HEAD
  // attempt to restart the queue when the client throws an error or the connection is dropped by redis
  this.bclient.on('error', runQueueWhenReady);
  this.bclient.on('end', runQueueWhenReady);

  // emit ready when redis connections
  this.client.selectAsync(redisDB).then(function(){
    return _this.bclient.selectAsync(redisDB); 
  }).then(function(){
    return _this.dclient.selectAsync(redisDB);
  }).then(function(){
    return _this.dclient.subscribeAsync(_this.toKey('delayed'));
  }).then(function(){
    _this.emit('ready');
=======
  this.client.select(redisDB, function(err){
    _this.bclient.select(redisDB, function(err){
      _this.emit('ready');
    });
>>>>>>> 6f09ada4
  });

  this.dclient.on('message', function(channel, message){
    if(channel === _this.toKey('delayed')){
      _this.updateDelayTimer(message);
    }    
  })
}

util.inherits(Queue, events.EventEmitter);

Queue.prototype.close = function(){
  var _this = this;
  var timeoutMsg = 'Timed out while waiting for redis clients to close';

  return new Promise(function(resolve, reject) {
    var triggerEvent = _.after(3, resolve);
    _this.client.end();
    _this.bclient.end();
    _this.dclient.end();
    _this.client.stream.on('close', triggerEvent);
    _this.bclient.stream.on('close', triggerEvent);
    _this.dclient.stream.on('close', triggerEvent);
  }).timeout(CLIENT_CLOSE_TIMEOUT_MS, timeoutMsg);
}

/**
  Processes a job from the queue. The callback is called for every job that
  is dequeued.

  @method process
*/
Queue.prototype.process = function(handler){
  if(this.handler) throw Error("Cannot define a handler more than once per Queue instance");

  this.handler = handler;

<<<<<<< HEAD
  return this.run().catch(function(err){
=======
  var _this = this;

  var runQueueWhenReady = function(){
    _this.bclient.once('ready', _this.run.bind(_this));
  };

  // attempt to restart the queue when the client throws an error or the connection is dropped by redis
  this.bclient.on('error', runQueueWhenReady);
  this.bclient.on('end', runQueueWhenReady);

  this.run().catch(function(err){
>>>>>>> 6f09ada4
    console.log(err);
    throw err;
  });
};

/**
interface JobOptions
{
  attempts: number;
}
*/

/**
  Adds a job to the queue.
  @method add
  @param data: {} Custom data to store for this job. Should be JSON serializable.
  @param opts: JobOptions Options for this job.
*/
Queue.prototype.add = function(data, opts){
  var _this = this;
  opts = opts || {};

  // If we fail after incrementing the job id we may end having an unused
  // id, but this should not be so harmful
  return _this.client.incrAsync(this.toKey('id')).then(function(jobId){
    return Job.create(_this, jobId, data, opts).then(function(job){
      var key = _this.toKey('wait');
      var channel = _this.toKey('jobs');
      var multi = _this.client.multi();
      // if queue is LIFO use rpushAsync
      multi[(opts.lifo ? 'r' : 'l') + 'push'](key, jobId);
      multi.publish(channel, jobId);
      return multi.execAsync().then(function(){
        return job;
      });
    });
  });
}

/**
  Returns the number of jobs waiting to be processed.
*/
Queue.prototype.count = function(){
  var multi = this.multi();
  multi.llen(this.toKey('wait'));
  multi.llen(this.toKey('paused'));

  return multi.execAsync().then(function(res){
    return Math.max.apply(Math, res);
  });
}


/**
  Empties the queue.

  Returns a promise that is resolved after the operation has been completed.
  Note that if some other process is adding jobs at the same time as emptying,
  the queues may not be really empty after this method has executed completely.
  Also, if the method does error between emptying the lists and removing all the
  jobs, there will be zombie jobs left in redis.

  TODO: Use EVAL to make this operation fully atomic.
*/
Queue.prototype.empty = function(){
  var _this = this;

  // Get all jobids and empty all lists atomically.
  var multi = this.multi();

  multi.lrange(this.toKey('wait'), 0, -1);
  multi.lrange(this.toKey('paused'), 0, -1);
  multi.del(this.toKey('wait'));
  multi.del(this.toKey('paused'));

  return multi.execAsync().spread(function(waiting, paused){
    var jobKeys = (paused.concat(waiting)).map(_this.toKey, _this);

    if(jobKeys.length){
      var multi = _this.multi();

      multi.del.apply(multi, jobKeys);
      return multi.execAsync();
    }
  });
}

/**
  Pauses the processing of this queue.
  TODO: This pause only pauses the current queue instance, it is not
  good enough, we need to pause all instances. It should be great if RENAME can
  be used for this. So when pausing we just rename the wait queue to paused.
  BRPOPLPUSH still blocks even when a key does not exist, so it will block
  until the paused key is renamed to wait. The problem is when adding
  new jobs while paused, we need a LUA script that checks if the paused key exists
  and push the jobs there, otherwise just put them in wait. since the LUA script
  is atomic, everything should work nicely.
*/
Queue.prototype.pause = function(){
  if(this.paused) return this.paused;

  var _this = this;

  this.paused = new Promise(function(resolve, reject){
    if(_this.processing){
      _this.once('completed', resolve);
    }else{
      resolve();
    }
  }).then(this.emit.bind(this, 'paused'));

  return this.paused;
}

Queue.prototype.resume = function(){
  var _this = this;
  if(this.paused){
    return this.paused.then(function(){
      _this.paused = null;
      _this.emit('resumed');
      if(_this.handler){
        _this.run();
      }
    });
  }
  throw Error("Cannot resume a running queue");
}

Queue.prototype.run = function(){
  return this.processStalledJobs().then(this.processJobs.bind(this));
}

// ---------------------------------------------------------------------
// Private methods
// ---------------------------------------------------------------------

/**
  This function updates the delay timer, which is a timer that timeout
  at the next known delayed job.
*/
Queue.prototype.updateDelayTimer = function(delayedTimestamp){
  var _this = this;

  if(delayedTimestamp < _this.delayedTimestamp){
    clearTimeout(this.delayTimer);
    this.delayedTimestamp = delayedTimestamp;

    var nextDelayedJob = delayedTimestamp - Date.now();
    nextDelayedJob = nextDelayedJob < 0 ? 0 : nextDelayedJob;

    this.delayTimer = setTimeout(function(){
      updateDelaySet(_this, _this.delayedTimestamp).catch(function(err){
        console.log("Error updating delay timer", err);
      });
      _this.delayedTimestamp = Number.MAX_VALUE;
    }, nextDelayedJob);
  }
}

/**
  This atomic redis function updates the delay set.
  It checks if the job in the top of the delay set should be moved back to the
  top of the  wait queue (so that it will be processed as soon as possible)
*/
var updateDelaySet = function(queue, delayedTimestamp){
  var script = [
    'local RESULT = redis.call("ZRANGE", KEYS[1], 0, 0, "WITHSCORES")',
    'local jobId = RESULT[1]',
    'local score = RESULT[2]',
    'if (score ~= nil) then',
    ' if (score <= ARGV[2]) then',
    '  redis.call("ZREM", KEYS[1], jobId)',
    '  redis.call("LREM", KEYS[2], 0, jobId)',
    '  redis.call("RPUSH", KEYS[3], jobId)',
    '  redis.call("HSET", ARGV[1] .. jobId, "delay", 0)',
    '  local nextTimestamp = redis.call("ZRANGE", KEYS[1], 0, 0, "WITHSCORES")[2]',
    '  if(nextTimestamp ~= nil) then',
    '   redis.call("PUBLISH", KEYS[1], nextTimestamp)',
    '  end',
    '  return nextTimestamp',
    ' end',
    'end'].join('\n');

  var keys = _.map([
    'delayed',
    'active',
    'wait'], function(name){
      return queue.toKey(name);
  });

  return queue.client.evalAsync(
    script,
    keys.length,
    keys[0],
    keys[1],
    keys[2],
    queue.toKey(''),
    delayedTimestamp);
}

/**
  Process jobs that have been added to the active list but are not being
  processed properly.
*/
Queue.prototype.processStalledJobs = function(){
  var _this = this;

  return this.client.lrangeAsync(this.toKey('active'), 0, -1).then(function(active){
    return Promise.all(active.map(function(jobId){
      return Job.fromId(_this, jobId);
    }))
  }).then(function(jobs){
    var tasks = jobs.map(function(job){
      return _this.processStalledJob.bind(_this, job);
    });
    return sequence(tasks);
  });
}

Queue.prototype.processStalledJob = function(job){
  var _this = this;
  return job.takeLock(_this.token).then(function(lock){
    if(lock){
      var key = _this.toKey('completed');
      return _this.client.sismemberAsync(key, job.jobId).then(function(isMember){
        if(!isMember){
          return _this.processJob(job);
        }
      });
    }
  });
}

Queue.prototype.processJobs = function(){
  var _this = this;

  return this.getNextJob()
    .then(this.processJob.bind(this))
    .then(function(){
      if(!_this.paused){
        return _this.processJobs();
      }
    });
}

Queue.prototype.processJob = function(job){
  var _this = this;
  var lockRenewTimeout;
  
  //
  // Delay this job if needed.
  //
  if(job.delay){
    var jobDelayedTimestamp = job.timestamp + job.delay;
    if(jobDelayedTimestamp > Date.now()){
      return job.moveToDelayed(jobDelayedTimestamp);
    }
  }

  var lockRenewer = function(){
    job.renewLock(_this.token);
    lockRenewTimeout = setTimeout(lockRenewer, _this.LOCK_RENEW_TIME/2);
  };
  var runHandler = Promise.promisify(this.handler.bind(this));
  var timeoutMs = job.opts.timeout;


  function finishProcessing(){
    clearTimeout(lockRenewTimeout);
    _this.processing = false;
  }

  function handleCompleted(data){
    return job.moveToCompleted().then(function(){
        _this.emit('completed', job, data);
    });
  }

  function handleFailed(err){
    var error = err.cause || err; //Handle explicit rejection
    return job.moveToFailed(err)
        .then(job.releaseLock.bind(job, _this.token))
        .then(function(){
            _this.emit('failed', job, error);
        });
  }

  if(!_this.paused){
    this.processing = true;

    lockRenewer();
    var jobPromise = runHandler(job);

    if(timeoutMs){
      jobPromise = jobPromise.timeout(timeoutMs);
    }

    return jobPromise.then(handleCompleted, handleFailed).finally(finishProcessing);
  }else{
    return Promise.resolve();
  }
}

/**
  Returns a promise that resolves to the next job in queue.
*/
Queue.prototype.getNextJob = function(){
  var getJobFromId = Job.fromId.bind(null, this); //should this be a queue method?

  return this.moveJob('wait', 'active').then(getJobFromId);
}

Queue.prototype.multi = function(){
  var multi = this.client.multi();
  multi.execAsync = Promise.promisify(multi.exec);
  return multi;
}

/**
  Atomically moves a job from one list to another.

  @method moveJob
*/
Queue.prototype.moveJob = function(src, dst){
  return this.bclient.brpoplpushAsync(this.toKey(src), this.toKey(dst), 0);
}

Queue.prototype.getJob = function(jobId){
  return Job.fromId(this, jobId);
}

Queue.prototype.getWaiting = function(start, end){
  return this.getJobs('wait', 'LIST');
}

Queue.prototype.getActive = function(start, end){
  return this.getJobs('active', 'LIST');
}

Queue.prototype.getDelayed = function(start, end){
  return this.getJobs('delayed', 'ZSET');
}

Queue.prototype.getCompleted = function(){
  return this.getJobs('completed', 'SET');
}

Queue.prototype.getFailed = function(){
  return this.getJobs('failed', 'SET');
}

Queue.prototype.getJobs = function(queueType, type, start, end){
  var _this = this;
  var key = this.toKey(queueType);
  var jobs;

  start = _.isUndefined(start) ? 0 : start;
  end = _.isUndefined(end) ? -1 : end;

  switch(type){
    case 'LIST':
      jobs = this.client.lrangeAsync(key, start, end);
      break;
    case 'SET':
      jobs = this.client.smembersAsync(key);
      break;
    case 'ZSET':
      jobs = this.client.zrangeAsync(key, start, end);
      break;
  }

  return jobs.then(function(jobIds){
    var jobsFromId = jobIds.map(Job.fromId.bind(null, _this));
    return Promise.all(jobsFromId);
  });
}

Queue.prototype.retryJob = function(job) {
  return job.retry();
}

Queue.prototype.toKey = function(queueType){
  return 'bull:' + this.name + ':' + queueType;
}

module.exports = Queue;<|MERGE_RESOLUTION|>--- conflicted
+++ resolved
@@ -27,12 +27,12 @@
 
 /**
   Delayed jobs are jobs that cannot be executed until a certain time in
-  ms has passed since they were added to the queue. 
-  The mechanism is simple, a delayedTimestamp variable holds the next 
+  ms has passed since they were added to the queue.
+  The mechanism is simple, a delayedTimestamp variable holds the next
   known timestamp that is on the delayed set (or MAX_INT if none).
 
   When a current job has finalized the variable is checked, if
-  no delayed job has to be executed and a setTimeout is set so that a 
+  no delayed job has to be executed and a setTimeout is set so that a
   delayed job is processed according to the the timeout.
 */
 
@@ -76,32 +76,21 @@
     client.on('error', _this.emit.bind(_this, 'error'));
   });
 
-<<<<<<< HEAD
-  // attempt to restart the queue when the client throws an error or the connection is dropped by redis
-  this.bclient.on('error', runQueueWhenReady);
-  this.bclient.on('end', runQueueWhenReady);
-
   // emit ready when redis connections
   this.client.selectAsync(redisDB).then(function(){
-    return _this.bclient.selectAsync(redisDB); 
+    return _this.bclient.selectAsync(redisDB);
   }).then(function(){
     return _this.dclient.selectAsync(redisDB);
   }).then(function(){
     return _this.dclient.subscribeAsync(_this.toKey('delayed'));
   }).then(function(){
     _this.emit('ready');
-=======
-  this.client.select(redisDB, function(err){
-    _this.bclient.select(redisDB, function(err){
-      _this.emit('ready');
-    });
->>>>>>> 6f09ada4
   });
 
   this.dclient.on('message', function(channel, message){
     if(channel === _this.toKey('delayed')){
       _this.updateDelayTimer(message);
-    }    
+    }
   })
 }
 
@@ -133,9 +122,6 @@
 
   this.handler = handler;
 
-<<<<<<< HEAD
-  return this.run().catch(function(err){
-=======
   var _this = this;
 
   var runQueueWhenReady = function(){
@@ -146,8 +132,7 @@
   this.bclient.on('error', runQueueWhenReady);
   this.bclient.on('end', runQueueWhenReady);
 
-  this.run().catch(function(err){
->>>>>>> 6f09ada4
+  return this.run().catch(function(err){
     console.log(err);
     throw err;
   });
@@ -396,7 +381,7 @@
 Queue.prototype.processJob = function(job){
   var _this = this;
   var lockRenewTimeout;
-  
+
   //
   // Delay this job if needed.
   //
