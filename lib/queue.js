--- conflicted
+++ resolved
@@ -287,27 +287,6 @@
   blocking calls with BRPOPLPUSH on the wait queue, as long as the queue
   is renamed to 'paused', no new jobs will be processed (the current ones
   will run until finalized).
-
-<<<<<<< HEAD
-  this.paused = new Promise(function(resolve, reject){
-    if(_this.processing){
-      var fn = function() {
-        if (!_this.processing) {
-          _this.removeListener('completed', fn);
-          _this.removeListener('failed', fn);
-          resolve();
-        }
-      };
-
-      _this.on('completed', fn);
-      _this.on('failed', fn);
-    }else{
-      resolve();
-    }
-  }).then(this.emit.bind(this, 'paused'));
-=======
-  Resuming is just a matter of renaming back 'paused' to 'wait';
->>>>>>> 4cc8bd2f
 
   Adding jobs requires a LUA script to check first if the paused list exist
   and in that case it will add it there instead of the wait list.
