--- conflicted
+++ resolved
@@ -616,7 +616,6 @@
       queue = Queue("delayed queue simple");
       var client = redis.createClient(6379, '127.0.0.1', {});
       var timestamp = Date.now();
-<<<<<<< HEAD
       var publishHappened = false;
       client.on('ready', function () {
         client.on("message", function(channel, message) {
@@ -625,9 +624,7 @@
         });
         client.subscribe(queue.toKey("jobs"));
       });
-=======
-
->>>>>>> b8f7a112
+
       queue.process(function(job, jobDone){
         jobDone();
 
